--- conflicted
+++ resolved
@@ -68,12 +68,6 @@
   template: rebalance_by_ip
   args: "{{.Nodes | .Cluster 1 | net 0}}"
 -
-<<<<<<< HEAD
-=======
-  template: wait_for_rebalance
-  wait: true
--
->>>>>>> bd91093c
   template: wait_for_rebalance_by_ip
   args: "{{.Nodes | .Cluster 1 | net 0}}"
 -
@@ -130,12 +124,6 @@
   template: rebalance_by_ip
   args: "{{.Nodes | .Cluster 1 | net 0}}"
 -
-<<<<<<< HEAD
-=======
-  template: wait_for_rebalance
-  wait: true
--
->>>>>>> bd91093c
   template: wait_for_rebalance_by_ip
   args: "{{.Nodes | .Cluster 1 | net 0}}"
 -
